# -*- mode: cmake; tab-width: 2; indent-tabs-mode: t; truncate-lines: t; compile-command: "cmake -Wdev" -*-
# vim: set filetype=cmake autoindent tabstop=2 shiftwidth=2 noexpandtab softtabstop=2 nowrap:

# This file sets up five lists:
#	MAIN_SOURCE_FILES     List of compilation units which will be included in
#	                      the library. If it isn't on this list, it won't be
#	                      part of the library. Please try to keep it sorted to
#	                      maintain sanity.
#
#	TEST_SOURCE_FILES     List of programs that will be run as unit tests.
#
#	TEST_DATA_FILES       Files from the source three that should be made
#	                      available in the corresponding location in the build
#	                      tree in order to run tests there.
#
#	EXAMPLE_SOURCE_FILES  Other programs that will be compiled as part of the
#	                      build, but which is not part of the library nor is
#	                      run as tests.
#
#	PUBLIC_HEADER_FILES   List of public header files that should be
#	                      distributed together with the library. The source
#	                      files can of course include other files than these;
#	                      you should only add to this list if the *user* of
#	                      the library needs it.

# originally generated with the command:
# find opm -name '*.c*' -printf '\t%p\n' | sort
list (APPEND MAIN_SOURCE_FILES
	opm/autodiff/BlackoilPropsAdInterface.cpp
	opm/autodiff/ExtractParallelGridInformationToISTL.cpp
	opm/autodiff/NewtonIterationBlackoilCPR.cpp
	opm/autodiff/NewtonIterationBlackoilInterleaved.cpp
	opm/autodiff/NewtonIterationBlackoilSimple.cpp
	opm/autodiff/NewtonIterationUtilities.cpp
	opm/autodiff/GridHelpers.cpp
	opm/autodiff/ImpesTPFAAD.cpp
	opm/autodiff/moduleVersion.cpp
	opm/autodiff/SimulatorFullyImplicitBlackoilOutput.cpp
	opm/autodiff/SimulatorIncompTwophaseAd.cpp
	opm/autodiff/TransportSolverTwophaseAd.cpp
	opm/autodiff/BlackoilPropsAdFromDeck.cpp
	opm/autodiff/SolventPropsAdFromDeck.cpp
	opm/autodiff/BlackoilModelParameters.cpp
	opm/autodiff/WellDensitySegmented.cpp
	opm/autodiff/LinearisedBlackoilResidual.cpp
	opm/autodiff/VFPProperties.cpp
	opm/autodiff/VFPProdProperties.cpp
	opm/autodiff/VFPInjProperties.cpp
	opm/autodiff/WellMultiSegment.cpp
<<<<<<< HEAD
	opm/autodiff/ThreadHandle.hpp
  opm/autodiff/BlackoilSolventState.cpp
  opm/polymer/PolymerState.cpp
  opm/polymer/PolymerBlackoilState.cpp
=======
	opm/autodiff/StandardWells.cpp
        opm/autodiff/BlackoilSolventState.cpp
        opm/polymer/PolymerState.cpp
        opm/polymer/PolymerBlackoilState.cpp
>>>>>>> 079fce79
	opm/polymer/CompressibleTpfaPolymer.cpp
	opm/polymer/IncompTpfaPolymer.cpp
	opm/polymer/PolymerInflow.cpp
	opm/polymer/PolymerProperties.cpp
	opm/polymer/polymerUtilities.cpp
	opm/polymer/SimulatorCompressiblePolymer.cpp
	opm/polymer/SimulatorPolymer.cpp
	opm/polymer/TransportSolverTwophaseCompressiblePolymer.cpp
	opm/polymer/TransportSolverTwophasePolymer.cpp
	opm/polymer/fullyimplicit/FullyImplicitCompressiblePolymerSolver.cpp
	opm/polymer/fullyimplicit/PolymerPropsAd.cpp
	)


# originally generated with the command:
# find tests -name '*.cpp' -a ! -wholename '*/not-unit/*' -printf '\t%p\n' | sort
list (APPEND TEST_SOURCE_FILES
	tests/test_autodiffhelpers.cpp
	tests/test_autodiffmatrix.cpp
	tests/test_block.cpp
	tests/test_boprops_ad.cpp
	tests/test_rateconverter.cpp
	tests/test_span.cpp
	tests/test_syntax.cpp
	tests/test_scalar_mult.cpp
	tests/test_transmissibilitymultipliers.cpp
	tests/test_welldensitysegmented.cpp
	tests/test_vfpproperties.cpp
	tests/test_singlecellsolves.cpp
	tests/test_solventprops_ad.cpp
	)

list (APPEND TEST_DATA_FILES
	tests/fluid.data
	tests/VFPPROD1
	tests/VFPPROD2
	)


# originally generated with the command:
# find tutorials examples -name '*.c*' -printf '\t%p\n' | sort
list (APPEND EXAMPLE_SOURCE_FILES
	examples/find_zero.cpp
	examples/flow.cpp
	examples/flow_multisegment.cpp
	examples/flow_solvent.cpp
	examples/sim_2p_incomp_ad.cpp
	examples/sim_simple.cpp
	examples/opm_init_check.cpp
	examples/sim_poly2p_comp_reorder.cpp
	examples/sim_poly2p_incomp_reorder.cpp
	examples/sim_poly_fi2p_comp_ad.cpp
	examples/flow_polymer.cpp
	)

# programs listed here will not only be compiled, but also marked for
# installation
list (APPEND PROGRAM_SOURCE_FILES
	examples/sim_2p_incomp_ad.cpp
	examples/flow.cpp
	examples/flow_solvent.cpp
	examples/opm_init_check.cpp
	examples/sim_poly2p_comp_reorder.cpp
	examples/sim_poly2p_incomp_reorder.cpp
	examples/sim_poly_fi2p_comp_ad.cpp
	examples/flow_polymer.cpp
	)

# originally generated with the command:
# find opm -name '*.h*' -a ! -name '*-pch.hpp' -printf '\t%p\n' | sort
list (APPEND PUBLIC_HEADER_FILES
	opm/autodiff/AdditionalObjectDeleter.hpp
	opm/autodiff/AutoDiffBlock.hpp
	opm/autodiff/AutoDiffHelpers.hpp
	opm/autodiff/AutoDiffMatrix.hpp
	opm/autodiff/AutoDiff.hpp
	opm/autodiff/BackupRestore.hpp
	opm/autodiff/BlackoilModel.hpp
	opm/autodiff/BlackoilModelBase.hpp
	opm/autodiff/BlackoilModelBase_impl.hpp
	opm/autodiff/BlackoilModelEnums.hpp
	opm/autodiff/BlackoilModelParameters.hpp
	opm/autodiff/BlackoilPropsAdFromDeck.hpp
	opm/autodiff/SolventPropsAdFromDeck.hpp
	opm/autodiff/BlackoilPropsAdInterface.hpp
	opm/autodiff/CPRPreconditioner.hpp
	opm/autodiff/createGlobalCellArray.hpp
	opm/autodiff/BlackoilSolventModel.hpp
	opm/autodiff/BlackoilSolventModel_impl.hpp
	opm/autodiff/BlackoilSolventState.hpp
	opm/autodiff/BlackoilMultiSegmentModel.hpp
	opm/autodiff/BlackoilMultiSegmentModel_impl.hpp
	opm/autodiff/fastSparseOperations.hpp
	opm/autodiff/DuneMatrix.hpp
	opm/autodiff/ExtractParallelGridInformationToISTL.hpp
	opm/autodiff/FlowMain.hpp
	opm/autodiff/FlowMainPolymer.hpp
	opm/autodiff/FlowMainSolvent.hpp
	opm/autodiff/GeoProps.hpp
	opm/autodiff/GridHelpers.hpp
	opm/autodiff/GridInit.hpp
	opm/autodiff/ImpesTPFAAD.hpp
	opm/autodiff/moduleVersion.hpp
	opm/autodiff/NewtonIterationBlackoilCPR.hpp
	opm/autodiff/NewtonIterationBlackoilInterface.hpp
	opm/autodiff/NewtonIterationBlackoilInterleaved.hpp
	opm/autodiff/NewtonIterationBlackoilSimple.hpp
	opm/autodiff/NewtonIterationUtilities.hpp
	opm/autodiff/NonlinearSolver.hpp
	opm/autodiff/NonlinearSolver_impl.hpp
	opm/autodiff/LinearisedBlackoilResidual.hpp
	opm/autodiff/ParallelDebugOutput.hpp
	opm/autodiff/ParallelOverlappingILU0.hpp
	opm/autodiff/ParallelRestrictedAdditiveSchwarz.hpp
	opm/autodiff/RateConverter.hpp
	opm/autodiff/RedistributeDataHandles.hpp
	opm/autodiff/SimulatorBase.hpp
	opm/autodiff/SimulatorBase_impl.hpp
	opm/autodiff/SimulatorFullyImplicitBlackoil.hpp
	opm/autodiff/SimulatorFullyImplicitBlackoilSolvent.hpp
	opm/autodiff/SimulatorFullyImplicitBlackoilSolvent_impl.hpp
	opm/autodiff/SimulatorFullyImplicitBlackoilMultiSegment.hpp
	opm/autodiff/SimulatorFullyImplicitBlackoilMultiSegment_impl.hpp
	opm/autodiff/SimulatorIncompTwophaseAd.hpp
	opm/autodiff/TransportSolverTwophaseAd.hpp
	opm/autodiff/WellDensitySegmented.hpp
	opm/autodiff/WellStateFullyImplicitBlackoil.hpp
	opm/autodiff/WellStateFullyImplicitBlackoilSolvent.hpp
	opm/autodiff/SimulatorFullyImplicitBlackoilOutput.hpp
	opm/autodiff/VFPProperties.hpp
	opm/autodiff/VFPHelpers.hpp
	opm/autodiff/VFPProdProperties.hpp
	opm/autodiff/VFPInjProperties.hpp
	opm/autodiff/WellStateMultiSegment.hpp
	opm/autodiff/WellMultiSegment.hpp
	opm/autodiff/StandardWells.hpp
	opm/polymer/CompressibleTpfaPolymer.hpp
	opm/polymer/GravityColumnSolverPolymer.hpp
	opm/polymer/GravityColumnSolverPolymer_impl.hpp
	opm/polymer/IncompPropertiesDefaultPolymer.hpp
	opm/polymer/IncompTpfaPolymer.hpp
	opm/polymer/PolymerBlackoilState.hpp
	opm/polymer/PolymerInflow.hpp
	opm/polymer/PolymerProperties.hpp
	opm/polymer/PolymerState.hpp
	opm/polymer/polymerUtilities.hpp
	opm/polymer/SimulatorCompressiblePolymer.hpp
	opm/polymer/SimulatorPolymer.hpp
	opm/polymer/SinglePointUpwindTwoPhasePolymer.hpp
	opm/polymer/TransportSolverTwophaseCompressiblePolymer.hpp
	opm/polymer/Point2D.hpp
	opm/polymer/TransportSolverTwophasePolymer.hpp
	opm/polymer/fullyimplicit/PolymerPropsAd.hpp
	opm/polymer/fullyimplicit/FullyImplicitCompressiblePolymerSolver.hpp
	opm/polymer/fullyimplicit/SimulatorFullyImplicitCompressiblePolymer.hpp
	opm/polymer/fullyimplicit/SimulatorFullyImplicitCompressiblePolymer_impl.hpp
	opm/polymer/fullyimplicit/BlackoilPolymerModel.hpp
	opm/polymer/fullyimplicit/BlackoilPolymerModel_impl.hpp
	opm/polymer/fullyimplicit/SimulatorFullyImplicitBlackoilPolymer.hpp
	opm/polymer/fullyimplicit/SimulatorFullyImplicitBlackoilPolymer_impl.hpp
	opm/polymer/fullyimplicit/WellStateFullyImplicitBlackoilPolymer.hpp
	)
<|MERGE_RESOLUTION|>--- conflicted
+++ resolved
@@ -2,221 +2,215 @@
 # vim: set filetype=cmake autoindent tabstop=2 shiftwidth=2 noexpandtab softtabstop=2 nowrap:
 
 # This file sets up five lists:
-#	MAIN_SOURCE_FILES     List of compilation units which will be included in
-#	                      the library. If it isn't on this list, it won't be
-#	                      part of the library. Please try to keep it sorted to
-#	                      maintain sanity.
-#
-#	TEST_SOURCE_FILES     List of programs that will be run as unit tests.
-#
-#	TEST_DATA_FILES       Files from the source three that should be made
-#	                      available in the corresponding location in the build
-#	                      tree in order to run tests there.
-#
-#	EXAMPLE_SOURCE_FILES  Other programs that will be compiled as part of the
-#	                      build, but which is not part of the library nor is
-#	                      run as tests.
-#
-#	PUBLIC_HEADER_FILES   List of public header files that should be
-#	                      distributed together with the library. The source
-#	                      files can of course include other files than these;
-#	                      you should only add to this list if the *user* of
-#	                      the library needs it.
+# MAIN_SOURCE_FILES     List of compilation units which will be included in
+#                       the library. If it isn't on this list, it won't be
+#                       part of the library. Please try to keep it sorted to
+#                       maintain sanity.
+#
+# TEST_SOURCE_FILES     List of programs that will be run as unit tests.
+#
+# TEST_DATA_FILES       Files from the source three that should be made
+#                       available in the corresponding location in the build
+#                       tree in order to run tests there.
+#
+# EXAMPLE_SOURCE_FILES  Other programs that will be compiled as part of the
+#                       build, but which is not part of the library nor is
+#                       run as tests.
+#
+# PUBLIC_HEADER_FILES   List of public header files that should be
+#                       distributed together with the library. The source
+#                       files can of course include other files than these;
+#                       you should only add to this list if the *user* of
+#                       the library needs it.
 
 # originally generated with the command:
 # find opm -name '*.c*' -printf '\t%p\n' | sort
 list (APPEND MAIN_SOURCE_FILES
-	opm/autodiff/BlackoilPropsAdInterface.cpp
-	opm/autodiff/ExtractParallelGridInformationToISTL.cpp
-	opm/autodiff/NewtonIterationBlackoilCPR.cpp
-	opm/autodiff/NewtonIterationBlackoilInterleaved.cpp
-	opm/autodiff/NewtonIterationBlackoilSimple.cpp
-	opm/autodiff/NewtonIterationUtilities.cpp
-	opm/autodiff/GridHelpers.cpp
-	opm/autodiff/ImpesTPFAAD.cpp
-	opm/autodiff/moduleVersion.cpp
-	opm/autodiff/SimulatorFullyImplicitBlackoilOutput.cpp
-	opm/autodiff/SimulatorIncompTwophaseAd.cpp
-	opm/autodiff/TransportSolverTwophaseAd.cpp
-	opm/autodiff/BlackoilPropsAdFromDeck.cpp
-	opm/autodiff/SolventPropsAdFromDeck.cpp
-	opm/autodiff/BlackoilModelParameters.cpp
-	opm/autodiff/WellDensitySegmented.cpp
-	opm/autodiff/LinearisedBlackoilResidual.cpp
-	opm/autodiff/VFPProperties.cpp
-	opm/autodiff/VFPProdProperties.cpp
-	opm/autodiff/VFPInjProperties.cpp
-	opm/autodiff/WellMultiSegment.cpp
-<<<<<<< HEAD
-	opm/autodiff/ThreadHandle.hpp
+  opm/autodiff/BlackoilPropsAdInterface.cpp
+  opm/autodiff/ExtractParallelGridInformationToISTL.cpp
+  opm/autodiff/NewtonIterationBlackoilCPR.cpp
+  opm/autodiff/NewtonIterationBlackoilInterleaved.cpp
+  opm/autodiff/NewtonIterationBlackoilSimple.cpp
+  opm/autodiff/NewtonIterationUtilities.cpp
+  opm/autodiff/GridHelpers.cpp
+  opm/autodiff/ImpesTPFAAD.cpp
+  opm/autodiff/moduleVersion.cpp
+  opm/autodiff/SimulatorFullyImplicitBlackoilOutput.cpp
+  opm/autodiff/SimulatorIncompTwophaseAd.cpp
+  opm/autodiff/TransportSolverTwophaseAd.cpp
+  opm/autodiff/BlackoilPropsAdFromDeck.cpp
+  opm/autodiff/SolventPropsAdFromDeck.cpp
+  opm/autodiff/BlackoilModelParameters.cpp
+  opm/autodiff/WellDensitySegmented.cpp
+  opm/autodiff/LinearisedBlackoilResidual.cpp
+  opm/autodiff/VFPProperties.cpp
+  opm/autodiff/VFPProdProperties.cpp
+  opm/autodiff/VFPInjProperties.cpp
+  opm/autodiff/WellMultiSegment.cpp
+  opm/autodiff/StandardWells.cpp
   opm/autodiff/BlackoilSolventState.cpp
+  opm/autodiff/ThreadHandle.hpp
   opm/polymer/PolymerState.cpp
   opm/polymer/PolymerBlackoilState.cpp
-=======
-	opm/autodiff/StandardWells.cpp
-        opm/autodiff/BlackoilSolventState.cpp
-        opm/polymer/PolymerState.cpp
-        opm/polymer/PolymerBlackoilState.cpp
->>>>>>> 079fce79
-	opm/polymer/CompressibleTpfaPolymer.cpp
-	opm/polymer/IncompTpfaPolymer.cpp
-	opm/polymer/PolymerInflow.cpp
-	opm/polymer/PolymerProperties.cpp
-	opm/polymer/polymerUtilities.cpp
-	opm/polymer/SimulatorCompressiblePolymer.cpp
-	opm/polymer/SimulatorPolymer.cpp
-	opm/polymer/TransportSolverTwophaseCompressiblePolymer.cpp
-	opm/polymer/TransportSolverTwophasePolymer.cpp
-	opm/polymer/fullyimplicit/FullyImplicitCompressiblePolymerSolver.cpp
-	opm/polymer/fullyimplicit/PolymerPropsAd.cpp
-	)
+  opm/polymer/CompressibleTpfaPolymer.cpp
+  opm/polymer/IncompTpfaPolymer.cpp
+  opm/polymer/PolymerInflow.cpp
+  opm/polymer/PolymerProperties.cpp
+  opm/polymer/polymerUtilities.cpp
+  opm/polymer/SimulatorCompressiblePolymer.cpp
+  opm/polymer/SimulatorPolymer.cpp
+  opm/polymer/TransportSolverTwophaseCompressiblePolymer.cpp
+  opm/polymer/TransportSolverTwophasePolymer.cpp
+  opm/polymer/fullyimplicit/FullyImplicitCompressiblePolymerSolver.cpp
+  opm/polymer/fullyimplicit/PolymerPropsAd.cpp
+  )
 
 
 # originally generated with the command:
 # find tests -name '*.cpp' -a ! -wholename '*/not-unit/*' -printf '\t%p\n' | sort
 list (APPEND TEST_SOURCE_FILES
-	tests/test_autodiffhelpers.cpp
-	tests/test_autodiffmatrix.cpp
-	tests/test_block.cpp
-	tests/test_boprops_ad.cpp
-	tests/test_rateconverter.cpp
-	tests/test_span.cpp
-	tests/test_syntax.cpp
-	tests/test_scalar_mult.cpp
-	tests/test_transmissibilitymultipliers.cpp
-	tests/test_welldensitysegmented.cpp
-	tests/test_vfpproperties.cpp
-	tests/test_singlecellsolves.cpp
-	tests/test_solventprops_ad.cpp
-	)
+  tests/test_autodiffhelpers.cpp
+  tests/test_autodiffmatrix.cpp
+  tests/test_block.cpp
+  tests/test_boprops_ad.cpp
+  tests/test_rateconverter.cpp
+  tests/test_span.cpp
+  tests/test_syntax.cpp
+  tests/test_scalar_mult.cpp
+  tests/test_transmissibilitymultipliers.cpp
+  tests/test_welldensitysegmented.cpp
+  tests/test_vfpproperties.cpp
+  tests/test_singlecellsolves.cpp
+  tests/test_solventprops_ad.cpp
+  )
 
 list (APPEND TEST_DATA_FILES
-	tests/fluid.data
-	tests/VFPPROD1
-	tests/VFPPROD2
-	)
+  tests/fluid.data
+  tests/VFPPROD1
+  tests/VFPPROD2
+  )
 
 
 # originally generated with the command:
 # find tutorials examples -name '*.c*' -printf '\t%p\n' | sort
 list (APPEND EXAMPLE_SOURCE_FILES
-	examples/find_zero.cpp
-	examples/flow.cpp
-	examples/flow_multisegment.cpp
-	examples/flow_solvent.cpp
-	examples/sim_2p_incomp_ad.cpp
-	examples/sim_simple.cpp
-	examples/opm_init_check.cpp
-	examples/sim_poly2p_comp_reorder.cpp
-	examples/sim_poly2p_incomp_reorder.cpp
-	examples/sim_poly_fi2p_comp_ad.cpp
-	examples/flow_polymer.cpp
-	)
+  examples/find_zero.cpp
+  examples/flow.cpp
+  examples/flow_multisegment.cpp
+  examples/flow_solvent.cpp
+  examples/sim_2p_incomp_ad.cpp
+  examples/sim_simple.cpp
+  examples/opm_init_check.cpp
+  examples/sim_poly2p_comp_reorder.cpp
+  examples/sim_poly2p_incomp_reorder.cpp
+  examples/sim_poly_fi2p_comp_ad.cpp
+  examples/flow_polymer.cpp
+  )
 
 # programs listed here will not only be compiled, but also marked for
 # installation
 list (APPEND PROGRAM_SOURCE_FILES
-	examples/sim_2p_incomp_ad.cpp
-	examples/flow.cpp
-	examples/flow_solvent.cpp
-	examples/opm_init_check.cpp
-	examples/sim_poly2p_comp_reorder.cpp
-	examples/sim_poly2p_incomp_reorder.cpp
-	examples/sim_poly_fi2p_comp_ad.cpp
-	examples/flow_polymer.cpp
-	)
+  examples/sim_2p_incomp_ad.cpp
+  examples/flow.cpp
+  examples/flow_solvent.cpp
+  examples/opm_init_check.cpp
+  examples/sim_poly2p_comp_reorder.cpp
+  examples/sim_poly2p_incomp_reorder.cpp
+  examples/sim_poly_fi2p_comp_ad.cpp
+  examples/flow_polymer.cpp
+  )
 
 # originally generated with the command:
 # find opm -name '*.h*' -a ! -name '*-pch.hpp' -printf '\t%p\n' | sort
 list (APPEND PUBLIC_HEADER_FILES
-	opm/autodiff/AdditionalObjectDeleter.hpp
-	opm/autodiff/AutoDiffBlock.hpp
-	opm/autodiff/AutoDiffHelpers.hpp
-	opm/autodiff/AutoDiffMatrix.hpp
-	opm/autodiff/AutoDiff.hpp
-	opm/autodiff/BackupRestore.hpp
-	opm/autodiff/BlackoilModel.hpp
-	opm/autodiff/BlackoilModelBase.hpp
-	opm/autodiff/BlackoilModelBase_impl.hpp
-	opm/autodiff/BlackoilModelEnums.hpp
-	opm/autodiff/BlackoilModelParameters.hpp
-	opm/autodiff/BlackoilPropsAdFromDeck.hpp
-	opm/autodiff/SolventPropsAdFromDeck.hpp
-	opm/autodiff/BlackoilPropsAdInterface.hpp
-	opm/autodiff/CPRPreconditioner.hpp
-	opm/autodiff/createGlobalCellArray.hpp
-	opm/autodiff/BlackoilSolventModel.hpp
-	opm/autodiff/BlackoilSolventModel_impl.hpp
-	opm/autodiff/BlackoilSolventState.hpp
-	opm/autodiff/BlackoilMultiSegmentModel.hpp
-	opm/autodiff/BlackoilMultiSegmentModel_impl.hpp
-	opm/autodiff/fastSparseOperations.hpp
-	opm/autodiff/DuneMatrix.hpp
-	opm/autodiff/ExtractParallelGridInformationToISTL.hpp
-	opm/autodiff/FlowMain.hpp
-	opm/autodiff/FlowMainPolymer.hpp
-	opm/autodiff/FlowMainSolvent.hpp
-	opm/autodiff/GeoProps.hpp
-	opm/autodiff/GridHelpers.hpp
-	opm/autodiff/GridInit.hpp
-	opm/autodiff/ImpesTPFAAD.hpp
-	opm/autodiff/moduleVersion.hpp
-	opm/autodiff/NewtonIterationBlackoilCPR.hpp
-	opm/autodiff/NewtonIterationBlackoilInterface.hpp
-	opm/autodiff/NewtonIterationBlackoilInterleaved.hpp
-	opm/autodiff/NewtonIterationBlackoilSimple.hpp
-	opm/autodiff/NewtonIterationUtilities.hpp
-	opm/autodiff/NonlinearSolver.hpp
-	opm/autodiff/NonlinearSolver_impl.hpp
-	opm/autodiff/LinearisedBlackoilResidual.hpp
-	opm/autodiff/ParallelDebugOutput.hpp
-	opm/autodiff/ParallelOverlappingILU0.hpp
-	opm/autodiff/ParallelRestrictedAdditiveSchwarz.hpp
-	opm/autodiff/RateConverter.hpp
-	opm/autodiff/RedistributeDataHandles.hpp
-	opm/autodiff/SimulatorBase.hpp
-	opm/autodiff/SimulatorBase_impl.hpp
-	opm/autodiff/SimulatorFullyImplicitBlackoil.hpp
-	opm/autodiff/SimulatorFullyImplicitBlackoilSolvent.hpp
-	opm/autodiff/SimulatorFullyImplicitBlackoilSolvent_impl.hpp
-	opm/autodiff/SimulatorFullyImplicitBlackoilMultiSegment.hpp
-	opm/autodiff/SimulatorFullyImplicitBlackoilMultiSegment_impl.hpp
-	opm/autodiff/SimulatorIncompTwophaseAd.hpp
-	opm/autodiff/TransportSolverTwophaseAd.hpp
-	opm/autodiff/WellDensitySegmented.hpp
-	opm/autodiff/WellStateFullyImplicitBlackoil.hpp
-	opm/autodiff/WellStateFullyImplicitBlackoilSolvent.hpp
-	opm/autodiff/SimulatorFullyImplicitBlackoilOutput.hpp
-	opm/autodiff/VFPProperties.hpp
-	opm/autodiff/VFPHelpers.hpp
-	opm/autodiff/VFPProdProperties.hpp
-	opm/autodiff/VFPInjProperties.hpp
-	opm/autodiff/WellStateMultiSegment.hpp
-	opm/autodiff/WellMultiSegment.hpp
-	opm/autodiff/StandardWells.hpp
-	opm/polymer/CompressibleTpfaPolymer.hpp
-	opm/polymer/GravityColumnSolverPolymer.hpp
-	opm/polymer/GravityColumnSolverPolymer_impl.hpp
-	opm/polymer/IncompPropertiesDefaultPolymer.hpp
-	opm/polymer/IncompTpfaPolymer.hpp
-	opm/polymer/PolymerBlackoilState.hpp
-	opm/polymer/PolymerInflow.hpp
-	opm/polymer/PolymerProperties.hpp
-	opm/polymer/PolymerState.hpp
-	opm/polymer/polymerUtilities.hpp
-	opm/polymer/SimulatorCompressiblePolymer.hpp
-	opm/polymer/SimulatorPolymer.hpp
-	opm/polymer/SinglePointUpwindTwoPhasePolymer.hpp
-	opm/polymer/TransportSolverTwophaseCompressiblePolymer.hpp
-	opm/polymer/Point2D.hpp
-	opm/polymer/TransportSolverTwophasePolymer.hpp
-	opm/polymer/fullyimplicit/PolymerPropsAd.hpp
-	opm/polymer/fullyimplicit/FullyImplicitCompressiblePolymerSolver.hpp
-	opm/polymer/fullyimplicit/SimulatorFullyImplicitCompressiblePolymer.hpp
-	opm/polymer/fullyimplicit/SimulatorFullyImplicitCompressiblePolymer_impl.hpp
-	opm/polymer/fullyimplicit/BlackoilPolymerModel.hpp
-	opm/polymer/fullyimplicit/BlackoilPolymerModel_impl.hpp
-	opm/polymer/fullyimplicit/SimulatorFullyImplicitBlackoilPolymer.hpp
-	opm/polymer/fullyimplicit/SimulatorFullyImplicitBlackoilPolymer_impl.hpp
-	opm/polymer/fullyimplicit/WellStateFullyImplicitBlackoilPolymer.hpp
-	)
+  opm/autodiff/AdditionalObjectDeleter.hpp
+  opm/autodiff/AutoDiffBlock.hpp
+  opm/autodiff/AutoDiffHelpers.hpp
+  opm/autodiff/AutoDiffMatrix.hpp
+  opm/autodiff/AutoDiff.hpp
+  opm/autodiff/BackupRestore.hpp
+  opm/autodiff/BlackoilModel.hpp
+  opm/autodiff/BlackoilModelBase.hpp
+  opm/autodiff/BlackoilModelBase_impl.hpp
+  opm/autodiff/BlackoilModelEnums.hpp
+  opm/autodiff/BlackoilModelParameters.hpp
+  opm/autodiff/BlackoilPropsAdFromDeck.hpp
+  opm/autodiff/SolventPropsAdFromDeck.hpp
+  opm/autodiff/BlackoilPropsAdInterface.hpp
+  opm/autodiff/CPRPreconditioner.hpp
+  opm/autodiff/createGlobalCellArray.hpp
+  opm/autodiff/BlackoilSolventModel.hpp
+  opm/autodiff/BlackoilSolventModel_impl.hpp
+  opm/autodiff/BlackoilSolventState.hpp
+  opm/autodiff/BlackoilMultiSegmentModel.hpp
+  opm/autodiff/BlackoilMultiSegmentModel_impl.hpp
+  opm/autodiff/fastSparseOperations.hpp
+  opm/autodiff/DuneMatrix.hpp
+  opm/autodiff/ExtractParallelGridInformationToISTL.hpp
+  opm/autodiff/FlowMain.hpp
+  opm/autodiff/FlowMainPolymer.hpp
+  opm/autodiff/FlowMainSolvent.hpp
+  opm/autodiff/GeoProps.hpp
+  opm/autodiff/GridHelpers.hpp
+  opm/autodiff/GridInit.hpp
+  opm/autodiff/ImpesTPFAAD.hpp
+  opm/autodiff/moduleVersion.hpp
+  opm/autodiff/NewtonIterationBlackoilCPR.hpp
+  opm/autodiff/NewtonIterationBlackoilInterface.hpp
+  opm/autodiff/NewtonIterationBlackoilInterleaved.hpp
+  opm/autodiff/NewtonIterationBlackoilSimple.hpp
+  opm/autodiff/NewtonIterationUtilities.hpp
+  opm/autodiff/NonlinearSolver.hpp
+  opm/autodiff/NonlinearSolver_impl.hpp
+  opm/autodiff/LinearisedBlackoilResidual.hpp
+  opm/autodiff/ParallelDebugOutput.hpp
+  opm/autodiff/ParallelOverlappingILU0.hpp
+  opm/autodiff/ParallelRestrictedAdditiveSchwarz.hpp
+  opm/autodiff/RateConverter.hpp
+  opm/autodiff/RedistributeDataHandles.hpp
+  opm/autodiff/SimulatorBase.hpp
+  opm/autodiff/SimulatorBase_impl.hpp
+  opm/autodiff/SimulatorFullyImplicitBlackoil.hpp
+  opm/autodiff/SimulatorFullyImplicitBlackoilSolvent.hpp
+  opm/autodiff/SimulatorFullyImplicitBlackoilSolvent_impl.hpp
+  opm/autodiff/SimulatorFullyImplicitBlackoilMultiSegment.hpp
+  opm/autodiff/SimulatorFullyImplicitBlackoilMultiSegment_impl.hpp
+  opm/autodiff/SimulatorIncompTwophaseAd.hpp
+  opm/autodiff/TransportSolverTwophaseAd.hpp
+  opm/autodiff/WellDensitySegmented.hpp
+  opm/autodiff/WellStateFullyImplicitBlackoil.hpp
+  opm/autodiff/WellStateFullyImplicitBlackoilSolvent.hpp
+  opm/autodiff/SimulatorFullyImplicitBlackoilOutput.hpp
+  opm/autodiff/VFPProperties.hpp
+  opm/autodiff/VFPHelpers.hpp
+  opm/autodiff/VFPProdProperties.hpp
+  opm/autodiff/VFPInjProperties.hpp
+  opm/autodiff/WellStateMultiSegment.hpp
+  opm/autodiff/WellMultiSegment.hpp
+  opm/autodiff/StandardWells.hpp
+  opm/polymer/CompressibleTpfaPolymer.hpp
+  opm/polymer/GravityColumnSolverPolymer.hpp
+  opm/polymer/GravityColumnSolverPolymer_impl.hpp
+  opm/polymer/IncompPropertiesDefaultPolymer.hpp
+  opm/polymer/IncompTpfaPolymer.hpp
+  opm/polymer/PolymerBlackoilState.hpp
+  opm/polymer/PolymerInflow.hpp
+  opm/polymer/PolymerProperties.hpp
+  opm/polymer/PolymerState.hpp
+  opm/polymer/polymerUtilities.hpp
+  opm/polymer/SimulatorCompressiblePolymer.hpp
+  opm/polymer/SimulatorPolymer.hpp
+  opm/polymer/SinglePointUpwindTwoPhasePolymer.hpp
+  opm/polymer/TransportSolverTwophaseCompressiblePolymer.hpp
+  opm/polymer/Point2D.hpp
+  opm/polymer/TransportSolverTwophasePolymer.hpp
+  opm/polymer/fullyimplicit/PolymerPropsAd.hpp
+  opm/polymer/fullyimplicit/FullyImplicitCompressiblePolymerSolver.hpp
+  opm/polymer/fullyimplicit/SimulatorFullyImplicitCompressiblePolymer.hpp
+  opm/polymer/fullyimplicit/SimulatorFullyImplicitCompressiblePolymer_impl.hpp
+  opm/polymer/fullyimplicit/BlackoilPolymerModel.hpp
+  opm/polymer/fullyimplicit/BlackoilPolymerModel_impl.hpp
+  opm/polymer/fullyimplicit/SimulatorFullyImplicitBlackoilPolymer.hpp
+  opm/polymer/fullyimplicit/SimulatorFullyImplicitBlackoilPolymer_impl.hpp
+  opm/polymer/fullyimplicit/WellStateFullyImplicitBlackoilPolymer.hpp
+  )
