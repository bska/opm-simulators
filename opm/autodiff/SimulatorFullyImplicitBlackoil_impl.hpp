/*
  Copyright 2013 SINTEF ICT, Applied Mathematics.

  This file is part of the Open Porous Media project (OPM).

  OPM is free software: you can redistribute it and/or modify
  it under the terms of the GNU General Public License as published by
  the Free Software Foundation, either version 3 of the License, or
  (at your option) any later version.

  OPM is distributed in the hope that it will be useful,
  but WITHOUT ANY WARRANTY; without even the implied warranty of
  MERCHANTABILITY or FITNESS FOR A PARTICULAR PURPOSE.  See the
  GNU General Public License for more details.

  You should have received a copy of the GNU General Public License
  along with OPM.  If not, see <http://www.gnu.org/licenses/>.
*/

#include  <opm/autodiff/SimulatorFullyImplicitBlackoilOutput.hpp>
#include <opm/autodiff/SimulatorFullyImplicitBlackoil.hpp>
#include <opm/core/utility/parameters/ParameterGroup.hpp>
#include <opm/core/utility/ErrorMacros.hpp>

#include <opm/autodiff/GeoProps.hpp>
#include <opm/autodiff/FullyImplicitBlackoilSolver.hpp>
#include <opm/autodiff/BlackoilPropsAdInterface.hpp>
#include <opm/autodiff/WellStateFullyImplicitBlackoil.hpp>
#include <opm/autodiff/RateConverter.hpp>

#include <opm/core/grid.h>
#include <opm/core/wells.h>
#include <opm/core/well_controls.h>
#include <opm/core/pressure/flow_bc.h>

#include <opm/core/io/eclipse/EclipseWriter.hpp>
#include <opm/core/simulator/SimulatorReport.hpp>
#include <opm/core/simulator/SimulatorTimer.hpp>
#include <opm/core/utility/StopWatch.hpp>
#include <opm/core/io/vtk/writeVtkData.hpp>
#include <opm/core/utility/miscUtilities.hpp>
#include <opm/core/utility/miscUtilitiesBlackoil.hpp>

#include <opm/core/props/rock/RockCompressibility.hpp>

#include <opm/core/simulator/BlackoilState.hpp>
#include <opm/core/transport/reorder/TransportSolverCompressibleTwophaseReorder.hpp>

#include <opm/parser/eclipse/EclipseState/Schedule/Schedule.hpp>
#include <opm/parser/eclipse/EclipseState/Schedule/ScheduleEnums.hpp>
#include <opm/parser/eclipse/EclipseState/Schedule/Well.hpp>
#include <opm/parser/eclipse/EclipseState/Schedule/WellProductionProperties.hpp>

#include <boost/filesystem.hpp>
#include <boost/lexical_cast.hpp>

#include <algorithm>
#include <cstddef>
#include <cassert>
#include <functional>
#include <memory>
#include <numeric>
#include <fstream>
#include <iostream>
#include <string>
#include <unordered_map>
#include <utility>
#include <vector>

namespace Opm
{
    template<class T>
    class SimulatorFullyImplicitBlackoil<T>::Impl
    {
    public:
        Impl(const parameter::ParameterGroup& param,
             ScheduleConstPtr schedule,
             const Grid& grid,
             const DerivedGeology& geo,
             BlackoilPropsAdInterface& props,
             const RockCompressibility* rock_comp_props,
<<<<<<< HEAD
             const Wells* wells,
=======
>>>>>>> b1db55cb
             NewtonIterationBlackoilInterface& linsolver,
             const double* gravity,
             bool has_disgas,
             bool has_vapoil,
             std::shared_ptr<EclipseState> eclipse_state,
             EclipseWriter& output_writer);

        SimulatorReport run(SimulatorTimer& timer,
                            BlackoilState& state);

    private:
        // Data.
<<<<<<< HEAD

        typedef RateConverter::
        SurfaceToReservoirVoidage< BlackoilPropsAdInterface,
                                   std::vector<int> > RateConverterType;

=======
        const parameter::ParameterGroup param_;
>>>>>>> b1db55cb
        // Parameters for output.
        bool output_;
        bool output_vtk_;
        std::string output_dir_;
        int output_interval_;
        // Observed objects.
        ScheduleConstPtr schedule_;
        const Grid& grid_;
        BlackoilPropsAdInterface& props_;
        const RockCompressibility* rock_comp_props_;
<<<<<<< HEAD
        std::shared_ptr<Wells> wells_;
=======
>>>>>>> b1db55cb
        const double* gravity_;
        // Solvers
        const DerivedGeology& geo_;
        NewtonIterationBlackoilInterface& solver_;
        // Misc. data
        RateConverterType rateConverter_;
        std::vector<int> allcells_;
<<<<<<< HEAD

        void
        computeRESV(const std::size_t               step,
                    const BlackoilState&            x,
                    WellStateFullyImplicitBlackoil& xw);
=======
        const bool has_disgas_;
        const bool has_vapoil_;
        // eclipse_state
        std::shared_ptr<EclipseState> eclipse_state_;
        // output_writer
        EclipseWriter& output_writer_;
>>>>>>> b1db55cb
    };




    template<class T>
    SimulatorFullyImplicitBlackoil<T>::SimulatorFullyImplicitBlackoil(const parameter::ParameterGroup& param,
                                                                      ScheduleConstPtr schedule,
                                                                   const Grid& grid,
                                                                   const DerivedGeology& geo,
                                                                   BlackoilPropsAdInterface& props,
                                                                   const RockCompressibility* rock_comp_props,
<<<<<<< HEAD
                                                                   const Wells* wells,
=======
>>>>>>> b1db55cb
                                                                   NewtonIterationBlackoilInterface& linsolver,
                                                                   const double* gravity,
                                                                   const bool has_disgas,
                                                                   const bool has_vapoil,
                                                                   std::shared_ptr<EclipseState> eclipse_state,
                                                                   EclipseWriter& output_writer)

    {
<<<<<<< HEAD
        pimpl_.reset(new Impl(param, schedule, grid, geo, props, rock_comp_props, wells, linsolver, gravity, has_disgas, has_vapoil));
=======
        pimpl_.reset(new Impl(param, grid, geo, props, rock_comp_props, linsolver, gravity, has_disgas, has_vapoil,
                              eclipse_state, output_writer));
>>>>>>> b1db55cb
    }





    template<class T>
    SimulatorReport SimulatorFullyImplicitBlackoil<T>::run(SimulatorTimer& timer,
                                                        BlackoilState& state)
    {
        return pimpl_->run(timer, state);
    }



    static void outputWellStateMatlab(const Opm::WellStateFullyImplicitBlackoil& well_state,
                                  const int step,
                                  const std::string& output_dir)
    {
        Opm::DataMap dm;
        dm["bhp"] = &well_state.bhp();
        dm["wellrates"] = &well_state.wellRates();

        // Write data (not grid) in Matlab format
        for (Opm::DataMap::const_iterator it = dm.begin(); it != dm.end(); ++it) {
            std::ostringstream fname;
            fname << output_dir << "/" << it->first;
            boost::filesystem::path fpath = fname.str();
            try {
                create_directories(fpath);
            }
            catch (...) {
                OPM_THROW(std::runtime_error,"Creating directories failed: " << fpath);
            }
            fname << "/" << std::setw(3) << std::setfill('0') << step << ".txt";
            std::ofstream file(fname.str().c_str());
            if (!file) {
                OPM_THROW(std::runtime_error,"Failed to open " << fname.str());
            }
            file.precision(15);
            const std::vector<double>& d = *(it->second);
            std::copy(d.begin(), d.end(), std::ostream_iterator<double>(file, "\n"));
        }
    }

#if 0
    static void outputWaterCut(const Opm::Watercut& watercut,
                               const std::string& output_dir)
    {
        // Write water cut curve.
        std::string fname = output_dir  + "/watercut.txt";
        std::ofstream os(fname.c_str());
        if (!os) {
            OPM_THROW(std::runtime_error, "Failed to open " << fname);
        }
        watercut.write(os);
    }

    static void outputWellReport(const Opm::WellReport& wellreport,
                                 const std::string& output_dir)
    {
        // Write well report.
        std::string fname = output_dir  + "/wellreport.txt";
        std::ofstream os(fname.c_str());
        if (!os) {
            OPM_THROW(std::runtime_error, "Failed to open " << fname);
        }
        wellreport.write(os);
    }
#endif


    // \TODO: Treat bcs.
    template<class T>
    SimulatorFullyImplicitBlackoil<T>::Impl::Impl(const parameter::ParameterGroup& param,
                                                  ScheduleConstPtr schedule,
                                               const Grid& grid,
                                               const DerivedGeology& geo,
                                               BlackoilPropsAdInterface& props,
                                               const RockCompressibility* rock_comp_props,
<<<<<<< HEAD
                                               const Wells* wells,
                                               NewtonIterationBlackoilInterface& linsolver,
                                               const double* gravity,
                                               const bool has_disgas,
                                               const bool has_vapoil)
        : schedule_(schedule)
        , grid_(grid),
          props_(props),
          rock_comp_props_(rock_comp_props),
          wells_(clone_wells(wells), & destroy_wells),
          gravity_(gravity),
          geo_(geo),
          solver_(param, grid_, props_, geo_, rock_comp_props, *wells_, linsolver, has_disgas, has_vapoil)
        , rateConverter_(props_, std::vector<int>(AutoDiffGrid::numCells(grid_), 0))
=======
                                               NewtonIterationBlackoilInterface& linsolver,
                                               const double* gravity,
                                               const bool has_disgas,
                                               const bool has_vapoil,
                                               std::shared_ptr<EclipseState> eclipse_state,
                                               EclipseWriter& output_writer)
        : param_(param),
          grid_(grid),
          props_(props),
          rock_comp_props_(rock_comp_props),
          gravity_(gravity),
          geo_(geo),
          solver_(linsolver),
          has_disgas_(has_disgas),
          has_vapoil_(has_vapoil),
          eclipse_state_(eclipse_state),
          output_writer_(output_writer)
>>>>>>> b1db55cb
    {
        // For output.
        output_ = param.getDefault("output", true);
        if (output_) {
            output_vtk_ = param.getDefault("output_vtk", true);
            output_dir_ = param.getDefault("output_dir", std::string("output"));
            // Ensure that output dir exists
            boost::filesystem::path fpath(output_dir_);
            try {
                create_directories(fpath);
            }
            catch (...) {
                OPM_THROW(std::runtime_error, "Creating directories failed: " << fpath);
            }
            output_interval_ = param.getDefault("output_interval", 1);
        }

        // Misc init.
        const int num_cells = AutoDiffGrid::numCells(grid);
        allcells_.resize(num_cells);
        for (int cell = 0; cell < num_cells; ++cell) {
            allcells_[cell] = cell;
        }
    }

    template<class T>
    SimulatorReport SimulatorFullyImplicitBlackoil<T>::Impl::run(SimulatorTimer& timer,
                                                                 BlackoilState& state)
    {
        WellStateFullyImplicitBlackoil prev_well_state;

        // Create timers and file for writing timing info.
        Opm::time::StopWatch solver_timer;
        double stime = 0.0;
        Opm::time::StopWatch step_timer;
        Opm::time::StopWatch total_timer;
        total_timer.start();
        std::string tstep_filename = output_dir_ + "/step_timing.txt";
        std::ofstream tstep_os(tstep_filename.c_str());

        // Main simulation loop.
        while (!timer.done()) {
            // Report timestep.
            step_timer.start();
            timer.report(std::cout);

            // Create wells and well state.
            WellsManager wells_manager(eclipse_state_,
                                       timer.currentStepNum(),
                                       Opm::UgGridHelpers::numCells(grid_),
                                       Opm::UgGridHelpers::globalCell(grid_),
                                       Opm::UgGridHelpers::cartDims(grid_),
                                       Opm::UgGridHelpers::dimensions(grid_),
                                       Opm::UgGridHelpers::beginCellCentroids(grid_),
                                       Opm::UgGridHelpers::cell2Faces(grid_),
                                       Opm::UgGridHelpers::beginFaceCentroids(grid_),
                                       props_.permeability());
            const Wells* wells = wells_manager.c_wells();
            WellStateFullyImplicitBlackoil well_state;
            well_state.init(wells, state);
            if (timer.currentStepNum() != 0) {
                // Transfer previous well state to current.
                well_state.partialCopy(prev_well_state, *wells, prev_well_state.numWells());
            }

            // Output state at start of time step.
            if (output_ && (timer.currentStepNum() % output_interval_ == 0)) {
                if (output_vtk_) {
                    outputStateVtk(grid_, state, timer.currentStepNum(), output_dir_);
                }
                outputStateMatlab(grid_, state, timer.currentStepNum(), output_dir_);
                outputWellStateMatlab(well_state,timer.currentStepNum(), output_dir_);
            }
<<<<<<< HEAD

            SimulatorReport sreport;
            {
                computeRESV(timer.currentStepNum(), state, well_state);

                // Run solver.
                solver_timer.start();
                solver_.step(timer.currentStepLength(), state, well_state);

                // Stop timer and report.
                solver_timer.stop();
                const double st = solver_timer.secsSinceStart();
                std::cout << "Fully implicit solver took:  " << st << " seconds." << std::endl;

                stime += st;
                sreport.pressure_time = st;
            }

            // Update pore volumes if rock is compressible.
            if (rock_comp_props_ && rock_comp_props_->isActive()) {
                initial_porevol = porevol;
                computePorevolume(AutoDiffGrid::numCells(grid_), AutoDiffGrid::beginCellVolumes(grid_), props_.porosity(), *rock_comp_props_, state.pressure(), porevol);
=======
            if (output_) {
                if (timer.currentStepNum() == 0) {
                    output_writer_.writeInit(timer);
                }
                output_writer_.writeTimeStep(timer, state, well_state.basicWellState());
>>>>>>> b1db55cb
            }

            // Max oil saturation (for VPPARS), hysteresis update.
            props_.updateSatOilMax(state.saturation());
            props_.updateSatHyst(state.saturation(), allcells_);

            // Run a single step of the solver.
            solver_timer.start();
            FullyImplicitBlackoilSolver<T> solver(param_, grid_, props_, geo_, rock_comp_props_, *wells, solver_, has_disgas_, has_vapoil_);
            solver.step(timer.currentStepLength(), state, well_state);
            solver_timer.stop();

            // Report timing.
            const double st = solver_timer.secsSinceStart();
            std::cout << "Fully implicit solver took: " << st << " seconds." << std::endl;
            stime += st;
            if (output_) {
                SimulatorReport step_report;
                step_report.pressure_time = st;
                step_report.total_time =  step_timer.secsSinceStart();
                step_report.reportParam(tstep_os);
            }

            // Increment timer, remember well state.
            ++timer;
            prev_well_state = well_state;
        }

        // Write final simulation state.
        if (output_) {
            if (output_vtk_) {
                outputStateVtk(grid_, state, timer.currentStepNum(), output_dir_);
            }
            outputStateMatlab(grid_, state, timer.currentStepNum(), output_dir_);
            outputWellStateMatlab(prev_well_state, timer.currentStepNum(), output_dir_);
            output_writer_.writeTimeStep(timer, state, prev_well_state.basicWellState());
        }

        // Stop timer and create timing report
        total_timer.stop();
        SimulatorReport report;
        report.pressure_time = stime;
        report.transport_time = 0.0;
        report.total_time = total_timer.secsSinceStart();
        return report;
    }

    namespace SimFIBODetails {
        typedef std::unordered_map<std::string, WellConstPtr> WellMap;

        inline WellMap
        mapWells(const std::vector<WellConstPtr>& wells)
        {
            WellMap wmap;

            for (std::vector<WellConstPtr>::const_iterator
                     w = wells.begin(), e = wells.end();
                 w != e; ++w)
            {
                wmap.insert(std::make_pair((*w)->name(), *w));
            }

            return wmap;
        }

        inline int
        resv_control(const WellControls* ctrl)
        {
            int i, n = well_controls_get_num(ctrl);

            bool match = false;
            for (i = 0; (! match) && (i < n); ++i) {
                match = well_controls_iget_type(ctrl, i) == RESERVOIR_RATE;
            }

            if (! match) { i = 0; }

            return i - 1; // -1 if no match, undo final "++" otherwise
        }

        inline bool
        is_resv_prod(const Wells& wells,
                     const int    w)
        {
            return ((wells.type[w] == PRODUCER) &&
                    (0 <= resv_control(wells.ctrls[w])));
        }

        inline bool
        is_resv_prod(const WellMap&     wmap,
                     const std::string& name,
                     const std::size_t  step)
        {
            bool match = false;

            WellMap::const_iterator i = wmap.find(name);

            if (i != wmap.end()) {
                WellConstPtr wp = i->second;

                match = (wp->isProducer(step) &&
                         wp->getProductionProperties(step)
                         .hasProductionControl(WellProducer::RESV));
            }

            return match;
        }

        inline std::vector<int>
        resvProducers(const Wells&      wells,
                      const std::size_t step,
                      const WellMap&    wmap)
        {
            std::vector<int> resv_prod;

            for (int w = 0, nw = wells.number_of_wells; w < nw; ++w) {
                if (is_resv_prod(wells, w) ||
                    ((wells.name[w] != 0) &&
                     is_resv_prod(wmap, wells.name[w], step)))
                {
                    resv_prod.push_back(w);
                }
            }

            return resv_prod;
        }

        inline void
        historyRates(const PhaseUsage&               pu,
                     const WellProductionProperties& p,
                     std::vector<double>&            rates)
        {
            assert (! p.predictionMode);
            assert (rates.size() ==
                    std::vector<double>::size_type(pu.num_phases));

            if (pu.phase_used[ BlackoilPhases::Aqua ]) {
                const std::vector<double>::size_type
                    i = pu.phase_pos[ BlackoilPhases::Aqua ];

                rates[i] = p.WaterRate;
            }

            if (pu.phase_used[ BlackoilPhases::Liquid ]) {
                const std::vector<double>::size_type
                    i = pu.phase_pos[ BlackoilPhases::Liquid ];

                rates[i] = p.OilRate;
            }

            if (pu.phase_used[ BlackoilPhases::Vapour ]) {
                const std::vector<double>::size_type
                    i = pu.phase_pos[ BlackoilPhases::Vapour ];

                rates[i] = p.GasRate;
            }
        }
    } // namespace SimFIBODetails

    template <class T>
    void
    SimulatorFullyImplicitBlackoil<T>::
    Impl::computeRESV(const std::size_t               step,
                      const BlackoilState&            x,
                      WellStateFullyImplicitBlackoil& xw)
    {
        typedef SimFIBODetails::WellMap WellMap;

        const std::vector<WellConstPtr>& w_ecl = schedule_->getWells(step);
        const WellMap& wmap = SimFIBODetails::mapWells(w_ecl);

        const std::vector<int>& resv_prod =
            SimFIBODetails::resvProducers(*wells_, step, wmap);

        if (! resv_prod.empty()) {
            const PhaseUsage&                    pu = props_.phaseUsage();
            const std::vector<double>::size_type np = props_.numPhases();

            rateConverter_.defineState(x);

            std::vector<double> distr (np);
            std::vector<double> hrates(np);
            std::vector<double> prates(np);

            for (std::vector<int>::const_iterator
                     rp = resv_prod.begin(), e = resv_prod.end();
                 rp != e; ++rp)
            {
                WellControls* ctrl = wells_->ctrls[*rp];

                // RESV control mode, all wells
                {
                    const int rctrl = SimFIBODetails::resv_control(ctrl);

                    if (0 <= rctrl) {
                        const std::vector<double>::size_type off = (*rp) * np;

                        // Convert to positive rates to avoid issues
                        // in coefficient calculations.
                        std::transform(xw.wellRates().begin() + (off + 0*np),
                                       xw.wellRates().begin() + (off + 1*np),
                                       prates.begin(), std::negate<double>());

                        const int fipreg = 0; // Hack.  Ignore FIP regions.
                        rateConverter_.calcCoeff(prates, fipreg, distr);

                        well_controls_iset_distr(ctrl, rctrl, & distr[0]);
                    }
                }

                // RESV control, WCONHIST wells.  A bit of duplicate
                // work, regrettably.
                if (wells_->name[*rp] != 0) {
                    WellMap::const_iterator i = wmap.find(wells_->name[*rp]);

                    if (i != wmap.end()) {
                        WellConstPtr wp = i->second;

                        const WellProductionProperties& p =
                            wp->getProductionProperties(step);

                        if (! p.predictionMode) {
                            // History matching (WCONHIST/RESV)
                            SimFIBODetails::historyRates(pu, p, hrates);

                            const int fipreg = 0; // Hack.  Ignore FIP regions.
                            rateConverter_.calcCoeff(hrates, fipreg, distr);

                            // WCONHIST/RESV target is sum of all
                            // observed phase rates translated to
                            // reservoir conditions.  Recall sign
                            // convention: Negative for producers.
                            const double target =
                                - std::inner_product(distr.begin(), distr.end(),
                                                     hrates.begin(), 0.0);

                            well_controls_clear(ctrl);
                            well_controls_assert_number_of_phases(ctrl, int(np));

                            const int ok =
                                well_controls_add_new(RESERVOIR_RATE, target,
                                                      & distr[0], ctrl);

                            if (ok != 0) {
                                xw.currentControls()[*rp] = 0;
                                well_controls_set_current(ctrl, 0);
                            }
                        }
                    }
                }
            }
        }
    }
} // namespace Opm<|MERGE_RESOLUTION|>--- conflicted
+++ resolved
@@ -74,15 +74,10 @@
     {
     public:
         Impl(const parameter::ParameterGroup& param,
-             ScheduleConstPtr schedule,
              const Grid& grid,
              const DerivedGeology& geo,
              BlackoilPropsAdInterface& props,
              const RockCompressibility* rock_comp_props,
-<<<<<<< HEAD
-             const Wells* wells,
-=======
->>>>>>> b1db55cb
              NewtonIterationBlackoilInterface& linsolver,
              const double* gravity,
              bool has_disgas,
@@ -95,50 +90,40 @@
 
     private:
         // Data.
-<<<<<<< HEAD
-
         typedef RateConverter::
         SurfaceToReservoirVoidage< BlackoilPropsAdInterface,
                                    std::vector<int> > RateConverterType;
 
-=======
         const parameter::ParameterGroup param_;
->>>>>>> b1db55cb
+
         // Parameters for output.
         bool output_;
         bool output_vtk_;
         std::string output_dir_;
         int output_interval_;
         // Observed objects.
-        ScheduleConstPtr schedule_;
         const Grid& grid_;
         BlackoilPropsAdInterface& props_;
         const RockCompressibility* rock_comp_props_;
-<<<<<<< HEAD
-        std::shared_ptr<Wells> wells_;
-=======
->>>>>>> b1db55cb
         const double* gravity_;
         // Solvers
         const DerivedGeology& geo_;
         NewtonIterationBlackoilInterface& solver_;
         // Misc. data
-        RateConverterType rateConverter_;
         std::vector<int> allcells_;
-<<<<<<< HEAD
-
-        void
-        computeRESV(const std::size_t               step,
-                    const BlackoilState&            x,
-                    WellStateFullyImplicitBlackoil& xw);
-=======
         const bool has_disgas_;
         const bool has_vapoil_;
         // eclipse_state
         std::shared_ptr<EclipseState> eclipse_state_;
         // output_writer
         EclipseWriter& output_writer_;
->>>>>>> b1db55cb
+        RateConverterType rateConverter_;
+
+        void
+        computeRESV(const std::size_t               step,
+                    const Wells*                    wells,
+                    const BlackoilState&            x,
+                    WellStateFullyImplicitBlackoil& xw);
     };
 
 
@@ -146,15 +131,10 @@
 
     template<class T>
     SimulatorFullyImplicitBlackoil<T>::SimulatorFullyImplicitBlackoil(const parameter::ParameterGroup& param,
-                                                                      ScheduleConstPtr schedule,
                                                                    const Grid& grid,
                                                                    const DerivedGeology& geo,
                                                                    BlackoilPropsAdInterface& props,
                                                                    const RockCompressibility* rock_comp_props,
-<<<<<<< HEAD
-                                                                   const Wells* wells,
-=======
->>>>>>> b1db55cb
                                                                    NewtonIterationBlackoilInterface& linsolver,
                                                                    const double* gravity,
                                                                    const bool has_disgas,
@@ -163,12 +143,8 @@
                                                                    EclipseWriter& output_writer)
 
     {
-<<<<<<< HEAD
-        pimpl_.reset(new Impl(param, schedule, grid, geo, props, rock_comp_props, wells, linsolver, gravity, has_disgas, has_vapoil));
-=======
         pimpl_.reset(new Impl(param, grid, geo, props, rock_comp_props, linsolver, gravity, has_disgas, has_vapoil,
                               eclipse_state, output_writer));
->>>>>>> b1db55cb
     }
 
 
@@ -244,27 +220,10 @@
     // \TODO: Treat bcs.
     template<class T>
     SimulatorFullyImplicitBlackoil<T>::Impl::Impl(const parameter::ParameterGroup& param,
-                                                  ScheduleConstPtr schedule,
                                                const Grid& grid,
                                                const DerivedGeology& geo,
                                                BlackoilPropsAdInterface& props,
                                                const RockCompressibility* rock_comp_props,
-<<<<<<< HEAD
-                                               const Wells* wells,
-                                               NewtonIterationBlackoilInterface& linsolver,
-                                               const double* gravity,
-                                               const bool has_disgas,
-                                               const bool has_vapoil)
-        : schedule_(schedule)
-        , grid_(grid),
-          props_(props),
-          rock_comp_props_(rock_comp_props),
-          wells_(clone_wells(wells), & destroy_wells),
-          gravity_(gravity),
-          geo_(geo),
-          solver_(param, grid_, props_, geo_, rock_comp_props, *wells_, linsolver, has_disgas, has_vapoil)
-        , rateConverter_(props_, std::vector<int>(AutoDiffGrid::numCells(grid_), 0))
-=======
                                                NewtonIterationBlackoilInterface& linsolver,
                                                const double* gravity,
                                                const bool has_disgas,
@@ -281,8 +240,8 @@
           has_disgas_(has_disgas),
           has_vapoil_(has_vapoil),
           eclipse_state_(eclipse_state),
-          output_writer_(output_writer)
->>>>>>> b1db55cb
+          output_writer_(output_writer),
+          rateConverter_(props_, std::vector<int>(AutoDiffGrid::numCells(grid_), 0))
     {
         // For output.
         output_ = param.getDefault("output", true);
@@ -356,41 +315,19 @@
                 outputStateMatlab(grid_, state, timer.currentStepNum(), output_dir_);
                 outputWellStateMatlab(well_state,timer.currentStepNum(), output_dir_);
             }
-<<<<<<< HEAD
-
-            SimulatorReport sreport;
-            {
-                computeRESV(timer.currentStepNum(), state, well_state);
-
-                // Run solver.
-                solver_timer.start();
-                solver_.step(timer.currentStepLength(), state, well_state);
-
-                // Stop timer and report.
-                solver_timer.stop();
-                const double st = solver_timer.secsSinceStart();
-                std::cout << "Fully implicit solver took:  " << st << " seconds." << std::endl;
-
-                stime += st;
-                sreport.pressure_time = st;
-            }
-
-            // Update pore volumes if rock is compressible.
-            if (rock_comp_props_ && rock_comp_props_->isActive()) {
-                initial_porevol = porevol;
-                computePorevolume(AutoDiffGrid::numCells(grid_), AutoDiffGrid::beginCellVolumes(grid_), props_.porosity(), *rock_comp_props_, state.pressure(), porevol);
-=======
             if (output_) {
                 if (timer.currentStepNum() == 0) {
                     output_writer_.writeInit(timer);
                 }
                 output_writer_.writeTimeStep(timer, state, well_state.basicWellState());
->>>>>>> b1db55cb
             }
 
             // Max oil saturation (for VPPARS), hysteresis update.
             props_.updateSatOilMax(state.saturation());
             props_.updateSatHyst(state.saturation(), allcells_);
+
+            // Compute reservoir volumes for RESV controls.
+            computeRESV(timer.currentStepNum(), wells, state, well_state);
 
             // Run a single step of the solver.
             solver_timer.start();
@@ -549,16 +486,17 @@
     void
     SimulatorFullyImplicitBlackoil<T>::
     Impl::computeRESV(const std::size_t               step,
+                      const Wells*                    wells,
                       const BlackoilState&            x,
                       WellStateFullyImplicitBlackoil& xw)
     {
         typedef SimFIBODetails::WellMap WellMap;
 
-        const std::vector<WellConstPtr>& w_ecl = schedule_->getWells(step);
+        const std::vector<WellConstPtr>& w_ecl = eclipse_state_->getSchedule()->getWells(step);
         const WellMap& wmap = SimFIBODetails::mapWells(w_ecl);
 
         const std::vector<int>& resv_prod =
-            SimFIBODetails::resvProducers(*wells_, step, wmap);
+            SimFIBODetails::resvProducers(*wells, step, wmap);
 
         if (! resv_prod.empty()) {
             const PhaseUsage&                    pu = props_.phaseUsage();
@@ -574,7 +512,7 @@
                      rp = resv_prod.begin(), e = resv_prod.end();
                  rp != e; ++rp)
             {
-                WellControls* ctrl = wells_->ctrls[*rp];
+                WellControls* ctrl = wells->ctrls[*rp];
 
                 // RESV control mode, all wells
                 {
@@ -598,8 +536,8 @@
 
                 // RESV control, WCONHIST wells.  A bit of duplicate
                 // work, regrettably.
-                if (wells_->name[*rp] != 0) {
-                    WellMap::const_iterator i = wmap.find(wells_->name[*rp]);
+                if (wells->name[*rp] != 0) {
+                    WellMap::const_iterator i = wmap.find(wells->name[*rp]);
 
                     if (i != wmap.end()) {
                         WellConstPtr wp = i->second;
